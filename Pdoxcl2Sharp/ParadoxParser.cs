--- conflicted
+++ resolved
@@ -155,16 +155,7 @@
         /// <returns>The passed in parameter newly parsed</returns>
         public IParadoxFile Parse(IParadoxFile innerStructure)
         {
-<<<<<<< HEAD
-            parse(innerStructure.TokenCallback, currentIndent);
-            return innerStructure;
-        }
-
-        private void parse(Action<ParadoxParser, string> tokenCallback)
-        {
-=======
             int stopIndent = currentIndent;
->>>>>>> 6a573caa
             do
             {
                 string currentLine = ReadString();
