﻿using System;
using System.Collections.Generic;
using System.Linq;
using System.Text;
using System.IO;
using System.Globalization;

namespace Pdoxcl2Sharp
{
    enum LexerToken
    {
        Equals,
        Quote,
        LeftCurly,
        RightCurly,
        LeftParanthesis,
        RightParanthesis,
        Comment,
        Comma,
        Untyped
    }
    public class ParadoxParser
    {
        // White space constants
        private const byte SPACE = 0x20;
        private const byte HORIZONTAL_TAB = 0x09;
        private const byte NEWLINE = 0x0A;
        private const byte VERTICAL_TAB = 0x0B;
        private const byte FEED = 0x0C;
        private const byte CARRIAGE_RETURN = 0x0D;

        //Single character contants
        private const byte EQUALS = 0x3D;
        private const byte QUOTE = 0x22;
        private const byte RIGHT_CURLY = 0x7D;
        private const byte LEFT_CURLY = 0x7B;
        private const byte COMMENT = 0x23;
        private const byte SEMI_COLON = 0x3B;
        private const byte LEFTPARANTHESIS = 0x28;
        private const byte RIGHTPARANTHESIS = 0x29;
        private const byte EXCLAMATION = 0x21;
        private const byte COMMA = 0x2C;

        private const int MAX_TOKEN_SIZE = 256;
        private const int BUFFER_SIZE = 0x8000; //32KB buffer

        private const NumberStyles SignedFloatingStyle = NumberStyles.AllowDecimalPoint | NumberStyles.AllowLeadingSign;


        /// <summary>
        /// Checks to see whether a given byte is considered a whitespace: space, horizontal tab,
        /// newline, vertical tab, feed, or carriage return
        /// </summary>
        /// <param name="c">The byte that will be tested if it is whitespace</param>
        /// <returns>True if the byte is whitespace</returns>
        public static bool IsSpace(byte c)
        {
            return c == SPACE || (c >= HORIZONTAL_TAB && c <= CARRIAGE_RETURN);
        }

        /// <summary>
        /// Sets the current token according to the given parameter and then returns the 
        /// current token.
        /// </summary>
        /// <param name="c">Byte that will be evaluated for equivalent token</param>
        /// <returns>Current token</returns>
        private LexerToken setCurrentToken(byte c)
        {
            return currentToken = getToken(c);
        }
        private static LexerToken getToken(byte c)
        {
            switch (c)
            {
                case EQUALS:
                    return  LexerToken.Equals;
                case QUOTE:
                    return  LexerToken.Quote;
                case LEFT_CURLY:
                    return  LexerToken.LeftCurly;
                case RIGHT_CURLY:
                    return  LexerToken.RightCurly;
                case LEFTPARANTHESIS:
                    return  LexerToken.LeftParanthesis;
                case RIGHTPARANTHESIS:
                    return  LexerToken.RightParanthesis;
                case COMMENT:
                case EXCLAMATION:
                    return  LexerToken.Comment;
                case COMMA:
                    return  LexerToken.Comma;
                default:
                    return  LexerToken.Untyped;
            }
        }

        private int currentIndent;
        private LexerToken currentToken;
        private LexerToken? nextToken;
        private byte currentByte;
        private int currentPosition;
        private int bufferSize;
        private byte[] buffer = new byte[BUFFER_SIZE];
        private StringBuilder stringBuffer = new StringBuilder(MAX_TOKEN_SIZE);
        private Stream stream;

        private bool eof = false;

        private string currentString;


        public ParadoxParser(byte[] data, Action<ParadoxParser, string> parseStrategy)
        {
            if (data == null)
                throw new ArgumentNullException("data");

            if (parseStrategy == null)
                throw new ArgumentNullException("parseStrategy");

            using (stream = new MemoryStream(data))
            {
                parse(parseStrategy);
            }
        }

        public ParadoxParser(IParadoxFile file, string filePath)
        {
            if (file == null)
                throw new ArgumentNullException("file");

            if (String.IsNullOrEmpty(filePath))
                throw new ArgumentNullException("filePath");

            using (stream = new FileStream(filePath, FileMode.Open, FileAccess.ReadWrite))
            {
                parse(file.TokenCallback);
            }
        }

        public ParadoxParser(string filePath, Action<ParadoxParser, string> parseStrategy)
        {
            if (parseStrategy == null)
                throw new ArgumentNullException("parseStrategy");

            if (String.IsNullOrEmpty(filePath))
                throw new ArgumentNullException("filePath");

            using (stream = new FileStream(filePath, FileMode.Open, FileAccess.ReadWrite))
            {
                parse(parseStrategy);
            }
        }

        /// <summary>
        /// Used to parse a set of tokens that are contained within curly brackets.
        /// For example, if a file contains a set of countries and each country was an <see cref="IParadoxFile"/>,
        /// the file would invoke this method whenever it found a new country.
        /// </summary>
        /// <param name="innerStructure">Defines how to parse the inner set of tokens.</param>
        /// <returns>The passed in parameter newly parsed</returns>
        public T Parse<T>(T file) where T : class, IParadoxFile
        {
            parse(file.TokenCallback, currentIndent);
            return file;
        }

        private void parse(Action<ParadoxParser, string> tokenCallback)
        {
            int stopIndent = currentIndent;
            do
            {
                string currentLine = ReadString();

                if (currentLine != null)
                    file.TokenCallback(this, currentLine);
            } while (!eof && currentIndent < stopIndent);
            return file;
        }

        private void parse(Action<ParadoxParser, string> tokenCallback)
        {
            do
            {
                string currentLine = ReadString();

                if (currentLine != null)
                    tokenCallback(this, currentLine);
            } while (!eof);
        }


        /// <summary>
        /// Advances the parser to the next significant token, skipping whitespace and
        /// comments.  If a left or right curly is encountered, the current indent is
        /// adjusted accordingly.
        /// </summary>
        /// <returns>The significant token encountered</returns>
        private LexerToken getNextToken()
        {
            if (nextToken != null)
            {
                LexerToken temp = nextToken.Value;
                nextToken = null;
                return temp;
            }

            while (IsSpace(currentByte = readByte()) && !eof)
                ;

            switch (setCurrentToken(currentByte))
            {
                case LexerToken.Comment:
                    while ((currentByte = readByte()) != NEWLINE && !eof)
                        ;
                    return getNextToken();
                case LexerToken.LeftCurly:
                    currentIndent++;
                    return LexerToken.LeftCurly;
                case LexerToken.RightCurly:
                    currentIndent--;
                    return LexerToken.RightCurly;
                default:
                    return currentToken;
            }
        }

        private LexerToken peekToken()
        {
            nextToken = null;
            nextToken = getNextToken();
            return nextToken.Value;
        }

        /// <summary>
        /// Transfers the string buffer to the current string.
        /// Clears the buffer for the next round of reading
        /// </summary>
        /// <returns>The string contained inside the buffer</returns>
        private string saveBufferThenClear()
        {
            currentString = stringBuffer.ToString();
            stringBuffer.Clear();
            return currentString;
        }

        /// <summary>
        /// Retrieves the next byte in the buffer, reading from the
        /// stream if necessary.  Since this is a raw byte, if a number
        /// is expected, better to use <see cref="ReadInt32"/>
        /// </summary>
        /// <returns>The next raw byte in the buffer</returns>
        private byte readByte()
        {
            if (currentPosition == bufferSize)
            {
                if (!eof)
                    bufferSize = stream.Read(buffer, 0, BUFFER_SIZE);

                currentPosition = 0;

                if (bufferSize == 0)
                {
                    eof = true;
                    return 0;
                }
            }

            return buffer[currentPosition++];
        }

        /// <summary>
        /// Returns, in string form, the bytes between two tokens, unless the a quote is 
        /// encountered, which then all the bytes between two enclosing quotes will be returned
        /// without the quotes in the return value
        /// </summary>
        /// <returns>Returns null if the end of file encountered</returns>
        public string ReadString()
        {
            if (eof)
                return null;

            getNextToken();

            if (eof)
                return null;

            switch (currentToken)
            {
                case LexerToken.Quote:
                    while ((currentByte = readByte()) != QUOTE && !eof)
                        stringBuffer.Append((char)currentByte);

                    return saveBufferThenClear();
                case LexerToken.Untyped:
                    do
                    {
                        stringBuffer.Append((char)currentByte);
                    } while (!IsSpace(currentByte = readByte()) && setCurrentToken(currentByte) == LexerToken.Untyped && !eof);

                    return saveBufferThenClear();
                default:
                    return currentString = ReadString();
            }
        }

        /// <summary>
        /// Advances the parser and inteprets whatever was encountered as an int32
        /// </summary>
        /// <returns>int32 associated with the next series of bytes in the parser</returns>
        public int ReadInt32()
        {
            int result = 0;
            bool negative = false;

            while (getNextToken() != LexerToken.Untyped && !eof)
                ;

            if (eof)
                return 0;

            do
            {
                if (currentByte >= 0x30 && currentByte <= 0x39)
                    result = 10 * result + (currentByte - 0x30);
                else if (currentByte == 0x2D)
                {
                    //TODO: Only valid if there haven't been any numbers parsed
                    negative = true;
                }
                //TODO: If another character has been encountered throw an error
            } while (!IsSpace(currentByte = readByte()) && setCurrentToken(currentByte) == LexerToken.Untyped && !eof);

            return (negative) ? -result : result;
        }

        /// <summary>
        /// Advances the parser and interprets whatever was encountered as a double
        /// </summary>
        /// <returns>double associated with the next series of bytes in the parser</returns>
        public short ReadInt16() { return (short)ReadInt32(); }
        public sbyte ReadSByte() { return (sbyte)ReadInt32(); }

        public uint ReadUInt32()
        {
            uint result = 0;

            while (getNextToken() != LexerToken.Untyped && !eof)
                ;

            if (eof)
                return 0;

            do
            {
                result = (uint)(10 * result + (currentByte - 0x30));
            } while (!IsSpace(currentByte = readByte()) && setCurrentToken(currentByte) == LexerToken.Untyped && !eof);
            return result;
        }

        public double ReadDouble()
        {
            double result;
            if (double.TryParse(ReadString(), SignedFloatingStyle, CultureInfo.InvariantCulture, out result))
                return result;
            throw new Exception();
        }

        /// <summary>
        /// Advances the parser and interprets whatever was encountered as a DateTime
        /// </summary>
        /// <returns>System.DateTime associated with next series of bytes in the parser</returns>
        public float ReadFloat()
        {
            float result;
            if (float.TryParse(ReadString(), SignedFloatingStyle, CultureInfo.InvariantCulture, out result))
                return result;
            throw new Exception();
        }

        public DateTime ReadDateTime()
        {
            DateTime result;
            if (TryParseDate(ReadString(), out result))
                return result;
            throw new Exception();
        }

        /// <summary>
        /// Advances the parser through the left bracket ('{') and then invokes the action.
        /// It is assumed that the action will consume only what is contained in the brackets.
        /// </summary>
        /// <param name="action">Action that will be invoked after the parser has advanced through the leading bracket</param>
        public IList<int> ReadIntList()
        {
            List<int> result = new List<int>();
            do
            {
                while (peekToken() != LexerToken.Untyped && !eof)
                    ;

                if (eof)
                    return result;

                result.Add(ReadInt32());
            } while (currentToken != LexerToken.RightCurly && !eof);

            return result;
        }


        public IList<double> ReadFloatList()
        {
            List<double> result = new List<double>();
            do
            {
                if (!String.IsNullOrEmpty(ReadString()) && !eof)
                    result.Add(double.Parse(currentString, SignedFloatingStyle, CultureInfo.InvariantCulture));
                //result.Add(ReadDouble());
            } while (peekToken() != LexerToken.RightCurly && !eof);
            return result;
        }

        public IList<string> ReadStringList()
        {
            List<string> result = new List<string>();
            while (peekToken() != LexerToken.RightCurly && !eof)
            {
                if (!String.IsNullOrEmpty(ReadString()))
                    result.Add(currentString);
            }
            return result;
        }

        public IDictionary<T, V> ReadDictionary<T, V>(Func<ParadoxParser, T> keyFunc, Func<ParadoxParser, V> valueFunc)
        {
            int startingIndent = currentIndent;
            IDictionary<T, V> result = new Dictionary<T, V>();

            advanceThroughLeftCurly();
            while (peekToken() != LexerToken.RightCurly && !eof)
            {
                result.Add(keyFunc(this), valueFunc(this));
            }
            return result;
        }

        public void ReadInsideBrackets(Action<ParadoxParser> action)
        {
            int startingIndent = currentIndent;

            advanceThroughLeftCurly();
            action(this);

            switch (currentIndent.CompareTo(startingIndent))
            {
                case -1:
                    throw new InvalidOperationException("Invoked action parsed further than the closing bracket");
                case 0:
                    return;
                case 1:
                    //Advance until the closing curly brace
                    while (getNextToken() != LexerToken.RightCurly && startingIndent != currentIndent && !eof)
                        ;
                    break;
            }
        }

<<<<<<< HEAD
        /// <summary>
        /// Returns the equivalent System.DateTime as the input string.  Simple wrapper around
        /// DateTime.TryParseExact with specified format and invariant info.  This function is
        /// designed to work with tokens or strings created by <see cref="ReadString"/> and as
        /// such, doesn't allow whitespace.
        /// </summary>
        /// <param name="dateTime">A string containing the date to parse.</param>
        /// <param name="result">Contains the equivalent System.DateTime as the input parameter</param>
        /// <returns>True if the conversion was successful</returns>
=======
        private void advanceThroughLeftCurly()
        {
            if ((currentToken = getNextToken()) == LexerToken.Equals)
                currentToken = getNextToken();

            if (currentToken != LexerToken.LeftCurly)
                throw new InvalidOperationException("When reading inside brackets the first token must be a left curly");
        }

>>>>>>> a1dfdd8b
        public static bool TryParseDate(string dateTime, out DateTime result)
        { 
            return DateTime.TryParseExact(dateTime, "yyyy.M.d", DateTimeFormatInfo.InvariantInfo, DateTimeStyles.None, out result);
        }

        public static void Parse(byte[] data, Action<ParadoxParser, string> parseStrategy)
        {
            ParadoxParser p = new ParadoxParser(data, parseStrategy);
        }

        public static void Parse(IParadoxFile file, string filePath)
        {
            ParadoxParser p = new ParadoxParser(file, filePath);
        }

        public static void Parse(string filePath, Action<ParadoxParser, string> parseStrategy)
        {
            ParadoxParser p = new ParadoxParser(filePath, parseStrategy);
        }

    }
}<|MERGE_RESOLUTION|>--- conflicted
+++ resolved
@@ -465,8 +465,17 @@
             }
         }
 
-<<<<<<< HEAD
-        /// <summary>
+        private void advanceThroughLeftCurly()
+        {
+            if ((currentToken = getNextToken()) == LexerToken.Equals)
+                currentToken = getNextToken();
+
+            if (currentToken != LexerToken.LeftCurly)
+                throw new InvalidOperationException("When reading inside brackets the first token must be a left curly");
+        }
+
+
+	/// <summary>
         /// Returns the equivalent System.DateTime as the input string.  Simple wrapper around
         /// DateTime.TryParseExact with specified format and invariant info.  This function is
         /// designed to work with tokens or strings created by <see cref="ReadString"/> and as
@@ -475,17 +484,6 @@
         /// <param name="dateTime">A string containing the date to parse.</param>
         /// <param name="result">Contains the equivalent System.DateTime as the input parameter</param>
         /// <returns>True if the conversion was successful</returns>
-=======
-        private void advanceThroughLeftCurly()
-        {
-            if ((currentToken = getNextToken()) == LexerToken.Equals)
-                currentToken = getNextToken();
-
-            if (currentToken != LexerToken.LeftCurly)
-                throw new InvalidOperationException("When reading inside brackets the first token must be a left curly");
-        }
-
->>>>>>> a1dfdd8b
         public static bool TryParseDate(string dateTime, out DateTime result)
         { 
             return DateTime.TryParseExact(dateTime, "yyyy.M.d", DateTimeFormatInfo.InvariantInfo, DateTimeStyles.None, out result);
