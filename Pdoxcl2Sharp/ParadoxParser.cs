--- conflicted
+++ resolved
@@ -42,13 +42,8 @@
         private const byte COMMA = 0x2C;
 
         private const int MAX_TOKEN_SIZE = 256;
-<<<<<<< HEAD
-        private const int BUFFER_SIZE = 0x8000;
-=======
         private const int BUFFER_SIZE = 0x8000; //32KB buffer
 
->>>>>>> e0c2a9b6
-
         private const NumberStyles SignedFloatingStyle = NumberStyles.AllowDecimalPoint | NumberStyles.AllowLeadingSign;
 
         public static bool IsSpace(byte c)
@@ -57,37 +52,14 @@
         }
 
         private LexerToken setCurrentToken(byte c)
-<<<<<<< HEAD
-=======
         {
             return currentToken = getToken(c);
         }
         private static LexerToken getToken(byte c)
->>>>>>> e0c2a9b6
         {
             switch (c)
             {
                 case EQUALS:
-<<<<<<< HEAD
-                    return currentToken = LexerToken.Equals;
-                case QUOTE:
-                    return currentToken = LexerToken.Quote;
-                case LEFT_CURLY:
-                    return currentToken = LexerToken.LeftCurly;
-                case RIGHT_CURLY:
-                    return currentToken = LexerToken.RightCurly;
-                case LEFTPARANTHESIS:
-                    return currentToken = LexerToken.LeftParanthesis;
-                case RIGHTPARANTHESIS:
-                    return currentToken = LexerToken.RightParanthesis;
-                case COMMENT:
-                case EXCLAMATION:
-                    return currentToken = LexerToken.Comment;
-                case COMMA:
-                    return currentToken = LexerToken.Comma;
-                default:
-                    return currentToken = LexerToken.Untyped;
-=======
                     return  LexerToken.Equals;
                 case QUOTE:
                     return  LexerToken.Quote;
@@ -106,7 +78,6 @@
                     return  LexerToken.Comma;
                 default:
                     return  LexerToken.Untyped;
->>>>>>> e0c2a9b6
             }
         }
 
@@ -288,11 +259,7 @@
             int result = 0;
             bool negative = false;
 
-<<<<<<< HEAD
-            while ((IsSpace(currentByte = readByte()) || setCurrentToken(currentByte) != LexerToken.Untyped) && !eof)
-=======
             while (getNextToken() != LexerToken.Untyped && !eof)
->>>>>>> e0c2a9b6
                 ;
 
             if (eof)
